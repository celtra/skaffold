--- conflicted
+++ resolved
@@ -39,21 +39,11 @@
 						An open source project from Google.
 					</div>
 				</div>
-<<<<<<< HEAD
-				<div class="col-sm-2">
-					<img src="https://storage.googleapis.com/skaffold-logo/skaffold-no-words.png" style="width: 80%; display:block; padding-top: 40%; padding-bottom: 30%;">
-				</div>
-				<div class="col-sm-5">
-					<div class="row mt-2 mb-4"></div>
-					<div class="row">
-						<video autoplay="" muted="" loop="" style="box-shadow:1px 1px 10px grey; max-width:560px; width:100%;"><source src="/images/demo.mp4" type="video/mp4"></video>
-=======
 				<div class="col-sm-1"></div>
 				<div class="col-sm-6">
 					<div class="row mt-2 mb-4"></div>
 					<div class="row">
 						<video autoplay="" muted="" loop="" style="box-shadow:1px 1px 10px grey; max-width:700px; width:100%;"><source src="/images/splash.mp4" type="video/mp4"></video>
->>>>>>> 93fe6c99
 					</div>
 				</div>
 			</div>
@@ -69,11 +59,7 @@
 
 
 {{% blocks/feature4 icon="fa-globe" title="Works Everywhere" %}}
-<<<<<<< HEAD
-Skaffold is the easiest way to share your project with the world: `git clone`, then `skaffold run`.
-=======
 Skaffold is the easiest way to share your project with the world: 'git clone', then 'skaffold run'.
->>>>>>> 93fe6c99
 
 
 Additionally, you can use profiles, local user config, environment variables, and flags to easily incorporate differences across environments.
