/*
Copyright 2019 The Skaffold Authors

Licensed under the Apache License, Version 2.0 (the "License");
you may not use this file except in compliance with the License.
You may obtain a copy of the License at

    http://www.apache.org/licenses/LICENSE-2.0

Unless required by applicable law or agreed to in writing, software
distributed under the License is distributed on an "AS IS" BASIS,
WITHOUT WARRANTIES OR CONDITIONS OF ANY KIND, either express or implied.
See the License for the specific language governing permissions and
limitations under the License.
*/

package config

import (
	"strings"

	"github.com/GoogleContainerTools/skaffold/pkg/skaffold/schema/latest"
)

// PortForwardOptions are options set by the command line for port forwarding
// with additional configuration information as well
type PortForwardOptions struct {
	Enabled     bool
	ForwardPods bool
}

// SkaffoldOptions are options that are set by command line arguments not included
// in the config file itself
type SkaffoldOptions struct {
	ConfigurationFile     string
	GlobalConfig          string
	Cleanup               bool
	Notification          bool
	Tail                  bool
	SkipTests             bool
	CacheArtifacts        bool
	EnableRPC             bool
	Force                 bool
	NoPrune               bool
	NoPruneChildren       bool
	StatusCheck           bool
	AutoBuild             bool
	AutoSync              bool
	AutoDeploy            bool
	RenderOnly            bool
	ProfileAutoActivation bool
	DryRun                bool
<<<<<<< HEAD
	SkipRender            bool
	PortForward           PortForwardOptions
	CustomTag             string
	Namespace             string
	CacheFile             string
	Trigger               string
	KubeContext           string
	KubeConfig            string
	DigestSource          string
	WatchPollInterval     int
	DefaultRepo           StringOrUndefined
	CustomLabels          []string
	TargetImages          []string
	Profiles              []string
	InsecureRegistries    []string
	Command               string
	RPCPort               int
	RPCHTTPPort           int
=======

	// Add Skaffold-specific labels including runID, deployer labels, etc.
	// `CustomLabels` are still applied if this is false. Must only be used in
	// commands which don't deploy (e.g. `skaffold render`) since the runID
	// label isn't available.
	AddSkaffoldLabels bool

	PortForward        PortForwardOptions
	CustomTag          string
	Namespace          string
	CacheFile          string
	Trigger            string
	KubeContext        string
	KubeConfig         string
	DigestSource       string
	WatchPollInterval  int
	DefaultRepo        StringOrUndefined
	CustomLabels       []string
	TargetImages       []string
	Profiles           []string
	InsecureRegistries []string
	Command            string
	RPCPort            int
	RPCHTTPPort        int

>>>>>>> fddc9544
	// TODO(https://github.com/GoogleContainerTools/skaffold/issues/3668):
	// remove minikubeProfile from here and instead detect it by matching the
	// kubecontext API Server to minikube profiles
	MinikubeProfile string
}

// Prune returns true iff the user did NOT specify the --no-prune flag,
// and the user did NOT specify the --cache-artifacts flag.
func (opts *SkaffoldOptions) Prune() bool {
	return !opts.NoPrune && !opts.CacheArtifacts
}

func (opts *SkaffoldOptions) IsDevMode() bool {
	return opts.Command == "dev"
}

func (opts *SkaffoldOptions) IsDebugMode() bool {
	return opts.Command == "debug"
}

func (opts *SkaffoldOptions) IsTargetImage(artifact *latest.Artifact) bool {
	if len(opts.TargetImages) == 0 {
		return true
	}

	for _, targetImage := range opts.TargetImages {
		if strings.Contains(artifact.ImageName, targetImage) {
			return true
		}
	}

	return false
}<|MERGE_RESOLUTION|>--- conflicted
+++ resolved
@@ -50,26 +50,7 @@
 	RenderOnly            bool
 	ProfileAutoActivation bool
 	DryRun                bool
-<<<<<<< HEAD
 	SkipRender            bool
-	PortForward           PortForwardOptions
-	CustomTag             string
-	Namespace             string
-	CacheFile             string
-	Trigger               string
-	KubeContext           string
-	KubeConfig            string
-	DigestSource          string
-	WatchPollInterval     int
-	DefaultRepo           StringOrUndefined
-	CustomLabels          []string
-	TargetImages          []string
-	Profiles              []string
-	InsecureRegistries    []string
-	Command               string
-	RPCPort               int
-	RPCHTTPPort           int
-=======
 
 	// Add Skaffold-specific labels including runID, deployer labels, etc.
 	// `CustomLabels` are still applied if this is false. Must only be used in
@@ -95,7 +76,6 @@
 	RPCPort            int
 	RPCHTTPPort        int
 
->>>>>>> fddc9544
 	// TODO(https://github.com/GoogleContainerTools/skaffold/issues/3668):
 	// remove minikubeProfile from here and instead detect it by matching the
 	// kubecontext API Server to minikube profiles
