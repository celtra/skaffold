/*
Copyright 2019 The Skaffold Authors

Licensed under the Apache License, Version 2.0 (the "License");
you may not use this file except in compliance with the License.
You may obtain a copy of the License at

    http://www.apache.org/licenses/LICENSE-2.0

Unless required by applicable law or agreed to in writing, software
distributed under the License is distributed on an "AS IS" BASIS,
WITHOUT WARRANTIES OR CONDITIONS OF ANY KIND, either express or implied.
See the License for the specific language governing permissions and
limitations under the License.
*/

package util

import (
	"archive/tar"
	"compress/gzip"
	"io"
	"os"
	"path/filepath"

	"github.com/pkg/errors"
	"github.com/sirupsen/logrus"
)

var (
	// RetrieveCurrentDir is for testing
	RetrieveCurrentDir = currentWorkingDirectory
)

func CreateTar(w io.Writer, root string, paths []string) error {
	tw := tar.NewWriter(w)
	defer tw.Close()

	for _, path := range paths {
		if err := addFileToTar(root, path, tw); err != nil {
			return err
		}
	}

	return nil
}

func CreateTarGz(w io.Writer, root string, paths []string) error {
	gw := gzip.NewWriter(w)
	defer gw.Close()
	return CreateTar(gw, root, paths)
}

func addFileToTar(root string, path string, tw *tar.Writer) error {
	var (
		absPath string
		err     error
	)

	currentDir, err := RetrieveCurrentDir()
	if err != nil {
		return err
	}
	absRoot, err := filepath.Abs(root)
	if err != nil {
		return err
	}

	if filepath.IsAbs(path) {
		absPath = path
	} else {
<<<<<<< HEAD
		absPath = filepath.Join(currentDir, path)
=======
		absPath, err = filepath.Abs(path)
		if err != nil {
			return err
		}
>>>>>>> 5c835ed6
	}

	tarPath, err := filepath.Rel(absRoot, absPath)
	if err != nil {
		return err
	}
	tarPath = filepath.ToSlash(tarPath)

	fi, err := os.Lstat(absPath)
	if err != nil {
		return err
	}
	switch mode := fi.Mode(); {
	case mode.IsRegular():
		tarHeader, err := tar.FileInfoHeader(fi, tarPath)
		if err != nil {
			return err
		}
		tarHeader.Name = tarPath

		if err := tw.WriteHeader(tarHeader); err != nil {
			return err
		}
		f, err := os.Open(absPath)
		if err != nil {
			return err
		}
		defer f.Close()

		if _, err := io.Copy(tw, f); err != nil {
			return errors.Wrapf(err, "writing real file %s", absPath)
		}
	case (mode & os.ModeSymlink) != 0:
		target, err := os.Readlink(absPath)
		if err != nil {
			return err
		}
		if filepath.IsAbs(target) {
			logrus.Warnf("Skipping %s. Only relative symlinks are supported.", absPath)
			return nil
		}

		tarHeader, err := tar.FileInfoHeader(fi, target)
		if err != nil {
			return err
		}
		tarHeader.Name = tarPath
		if err := tw.WriteHeader(tarHeader); err != nil {
			return err
		}
	default:
		logrus.Warnf("Adding possibly unsupported file %s of type %s.", absPath, mode)
		// Try to add it anyway?
		tarHeader, err := tar.FileInfoHeader(fi, "")
		if err != nil {
			return err
		}
		if err := tw.WriteHeader(tarHeader); err != nil {
			return err
		}
	}
	return nil
}

func currentWorkingDirectory() (string, error) {
	return os.Getwd()
}<|MERGE_RESOLUTION|>--- conflicted
+++ resolved
@@ -27,11 +27,6 @@
 	"github.com/sirupsen/logrus"
 )
 
-var (
-	// RetrieveCurrentDir is for testing
-	RetrieveCurrentDir = currentWorkingDirectory
-)
-
 func CreateTar(w io.Writer, root string, paths []string) error {
 	tw := tar.NewWriter(w)
 	defer tw.Close()
@@ -57,10 +52,6 @@
 		err     error
 	)
 
-	currentDir, err := RetrieveCurrentDir()
-	if err != nil {
-		return err
-	}
 	absRoot, err := filepath.Abs(root)
 	if err != nil {
 		return err
@@ -69,14 +60,10 @@
 	if filepath.IsAbs(path) {
 		absPath = path
 	} else {
-<<<<<<< HEAD
-		absPath = filepath.Join(currentDir, path)
-=======
 		absPath, err = filepath.Abs(path)
 		if err != nil {
 			return err
 		}
->>>>>>> 5c835ed6
 	}
 
 	tarPath, err := filepath.Rel(absRoot, absPath)
@@ -139,8 +126,4 @@
 		}
 	}
 	return nil
-}
-
-func currentWorkingDirectory() (string, error) {
-	return os.Getwd()
 }