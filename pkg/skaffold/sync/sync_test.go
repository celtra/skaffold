--- conflicted
+++ resolved
@@ -147,11 +147,7 @@
 			expected: &Item{
 				Image: "test:123",
 				Copy: map[string]string{
-<<<<<<< HEAD
-					filepath.Join("node", "src/app/server/server.js"): "src/server.js",
-=======
 					filepath.Join("node", "src/app/server/server.js"): "/src/server.js",
->>>>>>> 49ef4ce5
 				},
 				Delete: map[string]string{},
 			},
@@ -201,8 +197,7 @@
 			},
 			builds: []build.Artifact{
 				{
-					ImageName: "",
-					Tag:       "placeholder",
+					Tag: "placeholder",
 				},
 			},
 		},
@@ -220,8 +215,7 @@
 			},
 			builds: []build.Artifact{
 				{
-					ImageName: "",
-					Tag:       "placeholder",
+					Tag: "placeholder",
 				},
 			},
 		},
@@ -276,37 +270,7 @@
 			expected: &Item{
 				Image: "test:123",
 				Copy: map[string]string{
-<<<<<<< HEAD
-					filepath.Join("dir1", "dir2/node.js"): "node.js",
-				},
-				Delete: map[string]string{},
-			},
-		},
-		{
-			description: "copy subdirectory",
-			artifact: &latest.Artifact{
-				ImageName: "test",
-				Sync: map[string]string{
-					"**/*.py": ".",
-				},
-				Workspace: "python",
-			},
-			builds: []build.Artifact{
-				{
-					ImageName: "test",
-					Tag:       "test:123",
-				},
-			},
-			evt: watch.Events{
-				Modified: []string{filepath.Join("src", "app.py")},
-			},
-			expected: &Item{
-				Image: "test:123",
-				Copy: map[string]string{
-					filepath.Join("src", "app.py"): "app.py",
-=======
 					filepath.Join("dir1", "dir2/node.js"): "/some/dir/node.js",
->>>>>>> 49ef4ce5
 				},
 				Delete: map[string]string{},
 			},
@@ -315,12 +279,12 @@
 
 	for _, test := range tests {
 		t.Run(test.description, func(t *testing.T) {
-			originalWorkingDir := workingDir
-			workingDir = func(image string) (string, error) {
+			originalWorkingDir := WorkingDir
+			WorkingDir = func(image string) (string, error) {
 				return test.workingDir, nil
 			}
 			defer func() {
-				workingDir = originalWorkingDir
+				WorkingDir = originalWorkingDir
 			}()
 			actual, err := NewItem(test.artifact, test.evt, test.builds)
 			testutil.CheckErrorAndDeepEqual(t, test.shouldErr, err, test.expected, actual)
