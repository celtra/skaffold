--- conflicted
+++ resolved
@@ -21,14 +21,7 @@
 	"fmt"
 	"io/ioutil"
 	"os"
-<<<<<<< HEAD
-	"os/exec"
-	"strings"
-=======
 	"path/filepath"
-	"runtime"
-	"sort"
->>>>>>> 0bd53906
 	"testing"
 
 	"github.com/GoogleContainerTools/skaffold/pkg/skaffold/build"
