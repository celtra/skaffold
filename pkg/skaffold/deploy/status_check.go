--- conflicted
+++ resolved
@@ -25,16 +25,13 @@
 	"sync/atomic"
 	"time"
 
-<<<<<<< HEAD
-	"github.com/GoogleContainerTools/skaffold/pkg/skaffold/deploy/resource"
-=======
-	"github.com/GoogleContainerTools/skaffold/pkg/skaffold/color"
->>>>>>> 9460f60c
 	"github.com/pkg/errors"
 	"github.com/sirupsen/logrus"
 	metav1 "k8s.io/apimachinery/pkg/apis/meta/v1"
 	"k8s.io/client-go/kubernetes"
 
+	"github.com/GoogleContainerTools/skaffold/pkg/skaffold/color"
+	"github.com/GoogleContainerTools/skaffold/pkg/skaffold/deploy/resource"
 	"github.com/GoogleContainerTools/skaffold/pkg/skaffold/kubectl"
 	pkgkubernetes "github.com/GoogleContainerTools/skaffold/pkg/skaffold/kubernetes"
 	"github.com/GoogleContainerTools/skaffold/pkg/skaffold/runner/runcontext"
@@ -75,27 +72,18 @@
 	wg := sync.WaitGroup{}
 	// Its safe to use sync.Map without locks here as each subroutine adds a different key to the map.
 	syncMap := &sync.Map{}
-<<<<<<< HEAD
-=======
 
-	c := newCounter(len(dMap))
->>>>>>> 9460f60c
+	c := newCounter(len(deployments))
 
 	for _, d := range deployments {
 		wg.Add(1)
 		go func(d *resource.Deployment) {
 			defer wg.Done()
-<<<<<<< HEAD
 			err := pollDeploymentRolloutStatus(ctx, kubectl.NewFromRunContext(runCtx), d)
 			syncMap.Store(d.Name(), err)
+			pending := c.markProcessed()
+			printStatusCheckSummary(d.Name(), pending, c.total, err, out)
 		}(d)
-=======
-			err := pollDeploymentRolloutStatus(ctx, kubectl.NewFromRunContext(runCtx), dName, deadlineDuration)
-			syncMap.Store(dName, err)
-			pending := c.markProcessed()
-			printStatusCheckSummary(dName, pending, c.total, err, out)
-		}(dName, deadlineDuration)
->>>>>>> 9460f60c
 	}
 
 	// Wait for all deployment status to be fetched
@@ -125,11 +113,7 @@
 	return deployments, nil
 }
 
-<<<<<<< HEAD
 func pollDeploymentRolloutStatus(ctx context.Context, k *kubectl.CLI, d *resource.Deployment) error {
-=======
-func pollDeploymentRolloutStatus(ctx context.Context, k *kubectl.CLI, dName string, deadline time.Duration) error {
->>>>>>> 9460f60c
 	pollDuration := time.Duration(defaultPollPeriodInMilliseconds) * time.Millisecond
 	// Add poll duration to account for one last attempt after progressDeadlineSeconds.
 	timeoutContext, cancel := context.WithTimeout(ctx, d.Deadline()+pollDuration)
@@ -138,16 +122,12 @@
 	for {
 		select {
 		case <-timeoutContext.Done():
-<<<<<<< HEAD
-			return errors.Wrap(timeoutContext.Err(), fmt.Sprintf("deployment rollout status could not be fetched within %v", d.Deadline()))
+			err := errors.Wrap(timeoutContext.Err(), fmt.Sprintf("deployment rollout status could not be fetched within %v", d.Deadline()))
+			d.UpdateStatus("", err)
+			return err
 		case <-time.After(pollDuration):
 			status, err := executeRolloutStatus(timeoutContext, k, d.Name())
 			d.UpdateStatus(status, err)
-=======
-			return errors.Wrap(timeoutContext.Err(), fmt.Sprintf("deployment rollout status could not be fetched within %v", deadline))
-		case <-time.After(pollDuration):
-			status, err := executeRolloutStatus(timeoutContext, k, dName)
->>>>>>> 9460f60c
 			if err != nil || strings.Contains(status, "successfully rolled out") {
 				return err
 			}
