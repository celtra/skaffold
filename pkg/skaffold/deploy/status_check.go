/*
Copyright 2019 The Skaffold Authors

Licensed under the Apache License, Version 2.0 (the "License");
you may not use this file except in compliance with the License.
You may obtain a copy of the License at

    http://www.apache.org/licenses/LICENSE-2.0

Unless required by applicable law or agreed to in writing, software
distributed under the License is distributed on an "AS IS" BASIS,
WITHOUT WARRANTIES OR CONDITIONS OF ANY KIND, either express or implied.
See the License for the specific language governing permissions and
limitations under the License.
*/

package deploy

import (
	"context"
	"errors"
	"fmt"
	"io"
	"strings"
	"sync"
	"sync/atomic"
	"time"

	"github.com/sirupsen/logrus"
	metav1 "k8s.io/apimachinery/pkg/apis/meta/v1"
	"k8s.io/client-go/kubernetes"

	"github.com/GoogleContainerTools/skaffold/pkg/skaffold/deploy/resource"
	"github.com/GoogleContainerTools/skaffold/pkg/skaffold/event"
	pkgkubernetes "github.com/GoogleContainerTools/skaffold/pkg/skaffold/kubernetes"
	"github.com/GoogleContainerTools/skaffold/pkg/skaffold/runner/runcontext"
)

var (
	defaultStatusCheckDeadline = 2 * time.Minute

	// Poll period for checking set to 100 milliseconds
	defaultPollPeriodInMilliseconds = 100

	// report resource status for pending resources 0.5 second.
	reportStatusTime = 500 * time.Millisecond
)

const (
	tabHeader             = " -"
	kubernetesMaxDeadline = 600
)

type counter struct {
	total   int
	pending int32
	failed  int32
}

func StatusCheck(ctx context.Context, defaultLabeller *DefaultLabeller, runCtx *runcontext.RunContext, out io.Writer) error {
	event.StatusCheckEventStarted()
	err := statusCheck(ctx, defaultLabeller, runCtx, out)
	event.StatusCheckEventEnded(err)
	return err
}

func statusCheck(ctx context.Context, defaultLabeller *DefaultLabeller, runCtx *runcontext.RunContext, out io.Writer) error {
	client, err := pkgkubernetes.Client()
	if err != nil {
		return fmt.Errorf("getting Kubernetes client: %w", err)
	}

	deployments, err := getDeployments(client, runCtx.Opts.Namespace, defaultLabeller,
		getDeadline(runCtx.Cfg.Deploy.StatusCheckDeadlineSeconds))
	if err != nil {
		return fmt.Errorf("could not fetch deployments: %w", err)
	}
	deadline := statusCheckMaxDeadline(runCtx.Cfg.Deploy.StatusCheckDeadlineSeconds, deployments)

	var wg sync.WaitGroup

	c := newCounter(len(deployments))

	for _, d := range deployments {
		wg.Add(1)
		go func(r *resource.Deployment) {
			defer wg.Done()
			pollDeploymentStatus(ctx, runCtx, r)
			rcCopy := c.markProcessed(r.Status().Error())
			printStatusCheckSummary(out, r, rcCopy)
		}(d)
	}

	// Retrieve pending resource states
	go func() {
		printDeploymentStatus(ctx, out, deployments, deadline)
	}()

	// Wait for all deployment status to be fetched
	wg.Wait()
	return getSkaffoldDeployStatus(c)
}

func getDeployments(client kubernetes.Interface, ns string, l *DefaultLabeller, deadlineDuration time.Duration) ([]*resource.Deployment, error) {
	deps, err := client.AppsV1().Deployments(ns).List(metav1.ListOptions{
		LabelSelector: l.RunIDSelector(),
	})
	if err != nil {
		return nil, fmt.Errorf("could not fetch deployments: %w", err)
	}

	deployments := make([]*resource.Deployment, 0, len(deps.Items))
	for _, d := range deps.Items {
		var deadline time.Duration
		if d.Spec.ProgressDeadlineSeconds == nil || *d.Spec.ProgressDeadlineSeconds == kubernetesMaxDeadline {
			deadline = deadlineDuration
		} else {
			deadline = time.Duration(*d.Spec.ProgressDeadlineSeconds) * time.Second
		}
		deployments = append(deployments, resource.NewDeployment(d.Name, d.Namespace, deadline))
	}

	return deployments, nil
}

func pollDeploymentStatus(ctx context.Context, runCtx *runcontext.RunContext, r *resource.Deployment) {
	pollDuration := time.Duration(defaultPollPeriodInMilliseconds) * time.Millisecond
	// Add poll duration to account for one last attempt after progressDeadlineSeconds.
	timeoutContext, cancel := context.WithTimeout(ctx, r.Deadline()+pollDuration)
	logrus.Debugf("checking status %s", r)
	defer cancel()
	for {
		select {
		case <-timeoutContext.Done():
			err := fmt.Errorf("could not stabilize within %v: %w", r.Deadline(), timeoutContext.Err())
			r.UpdateStatus(err.Error(), err)
			return
		case <-time.After(pollDuration):
			r.CheckStatus(timeoutContext, runCtx)
			if r.IsStatusCheckComplete() {
				return
			}
		}
	}
}

func getSkaffoldDeployStatus(c *counter) error {
	if c.failed == 0 {
		return nil
	}
	err := fmt.Errorf("%d/%d deployment(s) failed", c.failed, c.total)

	return err
}

func getDeadline(d int) time.Duration {
	if d > 0 {
		return time.Duration(d) * time.Second
	}
	return defaultStatusCheckDeadline
}

func printStatusCheckSummary(out io.Writer, r *resource.Deployment, c counter) {
	err := r.Status().Error()
	if errors.Is(err, context.Canceled) {
		// Don't print the status summary if the user ctrl-C
		return
	}
	event.ResourceStatusCheckEventCompleted(r.String(), err)
	status := fmt.Sprintf("%s %s", tabHeader, r)
	if err != nil {
		status = fmt.Sprintf("%s failed.%s Error: %s.",
			status,
			trimNewLine(getPendingMessage(c.pending, c.total)),
			trimNewLine(err.Error()),
		)
	} else {
<<<<<<< HEAD
		status = fmt.Sprintf("%s is ready.%s", status, getPendingMessage(rc.deployments.pending, rc.deployments.total))
=======
		event.ResourceStatusCheckEventSucceeded(r.String())
		status = fmt.Sprintf("%s is ready.%s", status, getPendingMessage(c.pending, c.total))
>>>>>>> 4aafda3c
	}

	fmt.Fprintln(out, status)
}

// Print resource statuses until all status check are completed or context is cancelled.
func printDeploymentStatus(ctx context.Context, out io.Writer, deployments []*resource.Deployment, deadline time.Duration) {
	timeoutContext, cancel := context.WithTimeout(ctx, deadline)
	defer cancel()
	for {
		var allDone bool
		select {
		case <-timeoutContext.Done():
			return
		case <-time.After(reportStatusTime):
			allDone = printStatus(deployments, out)
		}
		if allDone {
			return
		}
	}
}

func printStatus(deployments []*resource.Deployment, out io.Writer) bool {
	allDone := true
	for _, r := range deployments {
		if r.IsStatusCheckComplete() {
			continue
		}
		allDone = false
		if str := r.ReportSinceLastUpdated(); str != "" {
			event.ResourceStatusCheckEventUpdated(r.String(), str)
			fmt.Fprintln(out, tabHeader, trimNewLine(str))
		}
	}
	return allDone
}

func getPendingMessage(pending int32, total int) string {
	if pending > 0 {
		return fmt.Sprintf(" [%d/%d deployment(s) still pending]", pending, total)
	}
	return ""
}

func trimNewLine(msg string) string {
	return strings.TrimSuffix(msg, "\n")
}

func newCounter(i int) *counter {
	return &counter{
		total:   i,
		pending: int32(i),
	}
}

func (c *counter) markProcessed(err error) counter {
	if err != nil {
		atomic.AddInt32(&c.failed, 1)
	}
	atomic.AddInt32(&c.pending, -1)
	return c.copy()
}

func (c *counter) copy() counter {
	return counter{
		total:   c.total,
		pending: c.pending,
		failed:  c.failed,
	}
}

func statusCheckMaxDeadline(value int, deployments []*resource.Deployment) time.Duration {
	if value > 0 {
		return time.Duration(value) * time.Second
	}
	d := time.Duration(0)
	for _, r := range deployments {
		if r.Deadline() > d {
			d = r.Deadline()
		}
	}
	return d
}<|MERGE_RESOLUTION|>--- conflicted
+++ resolved
@@ -175,12 +175,7 @@
 			trimNewLine(err.Error()),
 		)
 	} else {
-<<<<<<< HEAD
-		status = fmt.Sprintf("%s is ready.%s", status, getPendingMessage(rc.deployments.pending, rc.deployments.total))
-=======
-		event.ResourceStatusCheckEventSucceeded(r.String())
 		status = fmt.Sprintf("%s is ready.%s", status, getPendingMessage(c.pending, c.total))
->>>>>>> 4aafda3c
 	}
 
 	fmt.Fprintln(out, status)
