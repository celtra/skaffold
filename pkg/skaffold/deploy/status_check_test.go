--- conflicted
+++ resolved
@@ -194,12 +194,8 @@
 			}
 			client := fakekubeclientset.NewSimpleClientset(objs...)
 			actual, err := getDeployments(client, "test", labeller, time.Duration(200)*time.Second)
-<<<<<<< HEAD
-			t.CheckErrorAndDeepEqual(test.shouldErr, err, test.expected, actual)
-=======
 			t.CheckErrorAndDeepEqual(test.shouldErr, err, &test.expected, &actual,
 				cmp.AllowUnexported(resource.Base{}, resource.Deployment{}, resource.Status{}))
->>>>>>> fa609a94
 		})
 	}
 }
