/*
Copyright 2019 The Skaffold Authors

Licensed under the Apache License, Version 2.0 (the "License");
you may not use this file except in compliance with the License.
You may obtain a copy of the License at

    http://www.apache.org/licenses/LICENSE-2.0

Unless required by applicable law or agreed to in writing, software
distributed under the License is distributed on an "AS IS" BASIS,
WITHOUT WARRANTIES OR CONDITIONS OF ANY KIND, either express or implied.
See the License for the specific language governing permissions and
limitations under the License.
*/

package resource

import (
	"context"
	"errors"
	"fmt"
	"strings"
	"time"

	"github.com/sirupsen/logrus"

	"github.com/GoogleContainerTools/skaffold/pkg/diag"
	"github.com/GoogleContainerTools/skaffold/pkg/diag/validator"
	"github.com/GoogleContainerTools/skaffold/pkg/skaffold/event"
	"github.com/GoogleContainerTools/skaffold/pkg/skaffold/kubectl"
	"github.com/GoogleContainerTools/skaffold/pkg/skaffold/runner/runcontext"
	"github.com/GoogleContainerTools/skaffold/proto"
)

const (
	deploymentType          = "deployment"
	rollOutSuccess          = "successfully rolled out"
	connectionErrMsg        = "Unable to connect to the server"
	killedErrMsg            = "signal: killed"
	defaultPodCheckDeadline = 30 * time.Second
	tabHeader               = " -"
	tab                     = "  "
)

var (
	errKubectlKilled     = errors.New("kubectl rollout status command interrupted")
	ErrKubectlConnection = errors.New("kubectl connection error")
)

type Deployment struct {
	name         string
	namespace    string
	rType        string
	status       Status
	done         bool
	deadline     time.Duration
	pods         map[string]validator.Resource
	podValidator diag.Diagnose
}

func (d *Deployment) Deadline() time.Duration {
	return d.deadline
}

func (d *Deployment) UpdateStatus(details string, err error) {
<<<<<<< HEAD
	errCode := proto.StatusCode_STATUSCHECK_SUCCESS
	if err != nil {
		errCode = proto.StatusCode_STATUSCHECK_UNKNOWN
	}
	updated := newStatus(details, errCode, err)
=======
	updated := newStatus(details, err)
>>>>>>> 08b086ca
	if d.status.Equal(updated) {
		d.status.changed = false
		return
	}
<<<<<<< HEAD
	d.status.changed = true
	d.status = updated
=======
	d.status = updated
	d.status.changed = true
>>>>>>> 08b086ca
	if strings.Contains(details, rollOutSuccess) || isErrAndNotRetryAble(err) {
		d.done = true
	}
}

func NewDeployment(name string, ns string, deadline time.Duration) *Deployment {
	return &Deployment{
		name:         name,
		namespace:    ns,
		rType:        deploymentType,
		status:       newStatus("", proto.StatusCode_STATUSCHECK_UNKNOWN, nil),
		deadline:     deadline,
		podValidator: diag.New(nil),
	}
}

func (d *Deployment) WithValidator(pd diag.Diagnose) *Deployment {
	d.podValidator = pd
	return d
}

func (d *Deployment) CheckStatus(ctx context.Context, runCtx *runcontext.RunContext) {
	kubeCtl := kubectl.NewFromRunContext(runCtx)

	b, err := kubeCtl.RunOut(ctx, "rollout", "status", "deployment", d.name, "--namespace", d.namespace, "--watch=false")
	if ctx.Err() != nil {
		return
	}

	details := d.cleanupStatus(string(b))
	err = parseKubectlRolloutError(err)
	if err == errKubectlKilled {
		err = fmt.Errorf("received Ctrl-C or deployments could not stabilize within %v: %w", d.deadline, err)
	}
	d.UpdateStatus(details, err)
	if err := d.fetchPods(ctx); err != nil {
		logrus.Debugf("pod statuses could be fetched this time due to %s", err)
	}
}

func (d *Deployment) String() string {
	if d.namespace == "default" {
		return fmt.Sprintf("%s/%s", d.rType, d.name)
	}
	return fmt.Sprintf("%s:%s/%s", d.namespace, d.rType, d.name)
}

func (d *Deployment) Name() string {
	return d.name
}

func (d *Deployment) Status() Status {
	return d.status
}

func (d *Deployment) IsStatusCheckComplete() bool {
	return d.done
}

// This returns a string representing deployment status along with tab header
// e.g.
//  - testNs:deployment/leeroy-app: waiting for rollout to complete. (1/2) pending
//      - testNs:pod/leeroy-app-xvbg : error pulling container image
func (d *Deployment) ReportSinceLastUpdated() string {
<<<<<<< HEAD
	if !d.status.changed {
=======
	if d.status.reported && !d.status.changed {
>>>>>>> 08b086ca
		return ""
	}
	if d.status.String() == "" {
		return ""
	}
	var result strings.Builder
	result.WriteString(fmt.Sprintf("%s %s: %s", tabHeader, d, d.status))
	for _, p := range d.pods {
		if p.Error() != nil {
			result.WriteString(fmt.Sprintf("%s %s %s: %s\n", tab, tabHeader, p, p.Error()))
		}
	}
	return result.String()
}

func (d *Deployment) cleanupStatus(msg string) string {
	clean := strings.ReplaceAll(msg, `deployment "`+d.Name()+`" `, "")
	if len(clean) > 0 {
		clean = strings.ToLower(clean[0:1]) + clean[1:]
	}
	return clean
}

func parseKubectlRolloutError(err error) error {
	if err == nil {
		return err
	}
	if strings.Contains(err.Error(), connectionErrMsg) {
		return ErrKubectlConnection
	}
	if strings.Contains(err.Error(), killedErrMsg) {
		return errKubectlKilled
	}
	return err
}

func isErrAndNotRetryAble(err error) bool {
	if err == nil {
		return false
	}
	return err != ErrKubectlConnection
}

func (d *Deployment) fetchPods(ctx context.Context) error {
	timeoutContext, cancel := context.WithTimeout(ctx, defaultPodCheckDeadline)
	defer cancel()
	pods, err := d.podValidator.Run(timeoutContext)
	if err != nil {
		return err
	}

	newPods := map[string]validator.Resource{}
	d.status.changed = false
	for _, p := range pods {
		originalPod, ok := d.pods[p.String()]
		if !ok {
			d.status.changed = true
			event.ResourceStatusCheckEventCompleted(p.String(), p.Error())
		} else if originalPod.StatusCode != p.StatusCode {
			d.status.changed = true
			event.ResourceStatusCheckEventCompleted(p.String(), p.Error())
		}
		newPods[p.String()] = p
	}
	d.pods = newPods
	return nil
}<|MERGE_RESOLUTION|>--- conflicted
+++ resolved
@@ -20,10 +20,10 @@
 	"context"
 	"errors"
 	"fmt"
+
+	"github.com/sirupsen/logrus"
 	"strings"
 	"time"
-
-	"github.com/sirupsen/logrus"
 
 	"github.com/GoogleContainerTools/skaffold/pkg/diag"
 	"github.com/GoogleContainerTools/skaffold/pkg/diag/validator"
@@ -64,26 +64,17 @@
 }
 
 func (d *Deployment) UpdateStatus(details string, err error) {
-<<<<<<< HEAD
 	errCode := proto.StatusCode_STATUSCHECK_SUCCESS
 	if err != nil {
 		errCode = proto.StatusCode_STATUSCHECK_UNKNOWN
 	}
 	updated := newStatus(details, errCode, err)
-=======
-	updated := newStatus(details, err)
->>>>>>> 08b086ca
 	if d.status.Equal(updated) {
 		d.status.changed = false
 		return
 	}
-<<<<<<< HEAD
-	d.status.changed = true
-	d.status = updated
-=======
 	d.status = updated
 	d.status.changed = true
->>>>>>> 08b086ca
 	if strings.Contains(details, rollOutSuccess) || isErrAndNotRetryAble(err) {
 		d.done = true
 	}
@@ -114,10 +105,12 @@
 	}
 
 	details := d.cleanupStatus(string(b))
+
 	err = parseKubectlRolloutError(err)
 	if err == errKubectlKilled {
 		err = fmt.Errorf("received Ctrl-C or deployments could not stabilize within %v: %w", d.deadline, err)
 	}
+
 	d.UpdateStatus(details, err)
 	if err := d.fetchPods(ctx); err != nil {
 		logrus.Debugf("pod statuses could be fetched this time due to %s", err)
@@ -128,6 +121,7 @@
 	if d.namespace == "default" {
 		return fmt.Sprintf("%s/%s", d.rType, d.name)
 	}
+
 	return fmt.Sprintf("%s:%s/%s", d.namespace, d.rType, d.name)
 }
 
@@ -148,13 +142,10 @@
 //  - testNs:deployment/leeroy-app: waiting for rollout to complete. (1/2) pending
 //      - testNs:pod/leeroy-app-xvbg : error pulling container image
 func (d *Deployment) ReportSinceLastUpdated() string {
-<<<<<<< HEAD
-	if !d.status.changed {
-=======
 	if d.status.reported && !d.status.changed {
->>>>>>> 08b086ca
 		return ""
 	}
+	d.status.reported = true
 	if d.status.String() == "" {
 		return ""
 	}
